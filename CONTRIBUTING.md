--- conflicted
+++ resolved
@@ -45,11 +45,9 @@
 
 > **Maintainers:** The `Release Please` workflow requires a classic personal access token (PAT) with `repo` scope stored as the `RELEASE_PLEASE_TOKEN` secret. This bypasses GitHub's restriction on workflows creating pull requests. Generate the PAT from your account and add it under *Settings → Secrets → Actions*.
 >
-<<<<<<< HEAD
+
 > Release detection relies on Conventional Commits; malformed commit messages block releases. Ensure the final commits that land on `develop` (typically via squash merge) follow the format before approval.
-=======
-> Release detection relies on [Conventional Commits](https://www.conventionalcommits.org/); make sure user-visible work lands via `feat:` / `fix:` (or, for docs/ops tweaks, `docs:`, `chore:`, `ci:`) so release-please can bump versions automatically.
->>>>>>> 8d23ef9b
+
 
 ## Development environment
 
